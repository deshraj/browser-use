--- conflicted
+++ resolved
@@ -105,12 +105,10 @@
 
 	    include_dynamic_attributes: bool = True
 	        Include dynamic attributes in the CSS selector. If you want to reuse the css_selectors, it might be better to set this to False.
-<<<<<<< HEAD
 		
-		http_credentials: None
-            Dictionary with HTTP authentication credentials, e.g.
-            {"username": "bill", "password": "pa55w0rd"}
-=======
+		  http_credentials: None
+          Dictionary with HTTP authentication credentials, e.g.
+          {"username": "bill", "password": "pa55w0rd"}
 
 	    is_mobile: None
 	        Whether the meta viewport tag is taken into account and touch events are enabled.
@@ -126,7 +124,6 @@
 
 	    timezone_id: None
 	        Changes the timezone of the browser. Example: 'Europe/Berlin'
->>>>>>> 695d1eff
 	"""
 
 	model_config = ConfigDict(
@@ -426,15 +423,12 @@
 				record_video_size=self.config.browser_window_size,
 				record_har_path=self.config.save_har_path,
 				locale=self.config.locale,
-<<<<<<< HEAD
 				http_credentials=self.config.http_credentials,
-=======
 				is_mobile=self.config.is_mobile,
 				has_touch=self.config.has_touch,
 				geolocation=self.config.geolocation,
 				permissions=self.config.permissions,
 				timezone_id=self.config.timezone_id,
->>>>>>> 695d1eff
 			)
 
 		if self.config.trace_path:
